--- conflicted
+++ resolved
@@ -29,7 +29,7 @@
 
 import shlex
 import shutil
-from subprocess import call, check_call, Popen, PIPE
+from subprocess import call, Popen, PIPE
 from Queue import Queue, Empty
 from threading import Thread
 import os
@@ -69,7 +69,7 @@
         except OSError:
             print 'LAMMPS is not configured properly for one reason or another'
             return False
-            
+
 
 class Qeq(object):
     """pysimm.lmps.MolecularDynamics
@@ -210,19 +210,10 @@
         self.input += 'timestep %s\n' % self.timestep
 
         if self.ensemble == 'nvt':
-<<<<<<< HEAD
-            self.input += 'fix 1 all %s temp %s %s %s\n' \
-                          % (self.ensemble, self.t_start, self.t_stop, int(100 * self.timestep))
-        elif self.ensemble == 'npt':
-            self.input += ('fix 1 all %s temp %s %s %s iso %s %s %s\n'
-                           % (self.ensemble, self.t_start, self.t_stop, int(100 * self.timestep),
-                              self.p_start, self.p_stop, int(1000 * self.timestep)))
-=======
             self.input += 'fix 1 all %s temp %s %s %s\n' % (self.ensemble, self.t_start, self.t_stop, self.tdamp)
         elif self.ensemble == 'npt':
             self.input += ('fix 1 all %s temp %s %s %s iso %s %s %s\n'
                            % (self.ensemble, self.t_start, self.t_stop, self.tdamp, self.p_start, self.p_stop, self.pdamp))
->>>>>>> 219d22ed
         elif self.ensemble == 'nve' and self.limit:
             self.input += 'fix 1 all %s/limit %s\n' % (self.ensemble, self.limit)
         elif self.ensemble == 'nve':
@@ -284,10 +275,10 @@
         self.input += 'timestep %s\n' % self.timestep
 
         if self.ensemble == 'nvt':
-            self.input += 'fix 1 all %s temp %s %s %s\n' % (self.ensemble, self.t_start, self.t_stop, self.tdamp)
+            self.input += 'fix 1 all %s temp %s %s 100\n' % (self.ensemble, self.t_start, self.t_stop)
         elif self.ensemble == 'npt':
-            self.input += ('fix 1 all %s temp %s %s %s iso %s %s %s\n'
-                           % (self.ensemble, self.t_start, self.t_stop, self.tdamp, self.p_start, self.p_stop, self.pdamp))
+            self.input += ('fix 1 all %s temp %s %s 100 iso %s %s 100\n'
+                           % (self.ensemble, self.t_start, self.t_stop, self.p_start, self.p_stop))
         elif self.ensemble == 'nve':
             self.input += 'fix 1 all %s\n' % self.ensemble
 
@@ -313,7 +304,7 @@
         self.input += 'group p2 id {}\n'.format(self.p2.tag)
         self.input += 'fix steer p1 smd cvel {} {} couple p2 auto auto auto {}\n'.format(self.k, self.v, self.d)
 
-        self.input += 'run %s\n' % int(self.length)
+        self.input += 'run %s\n' % self.length
         self.input += 'unfix 1\n'
         self.input += 'unfix steer\n'
         if self.dump:
@@ -342,15 +333,15 @@
     """
     def __init__(self, **kwargs):
 
-        self.min_style = kwargs.get('min_style', 'fire')
+        self.min_style = kwargs.get('min_style') or 'fire'
         self.dmax = kwargs.get('dmax')
-        self.etol = kwargs.get('etol', 1.0e-3)
-        self.ftol = kwargs.get('ftol', 1.0e-3)
-        self.maxiter = kwargs.get('maxiter', 10000)
-        self.maxeval = kwargs.get('maxeval', 100000)
-        self.thermo = kwargs.get('thermo', 1000)
+        self.etol = kwargs.get('etol') or 1.0e-3
+        self.ftol = kwargs.get('ftol') or 1.0e-3
+        self.maxiter = kwargs.get('maxiter') or 10000
+        self.maxeval = kwargs.get('maxeval') or 100000
+        self.thermo = kwargs.get('thermo') or 1000
         self.thermo_style = kwargs.get('thermo_style')
-        self.dump = kwargs.get('dump', False)
+        self.dump = kwargs.get('dump') or False
         self.dump_name = kwargs.get('dump_name')
         self.dump_append = kwargs.get('dump_append')
         
@@ -379,7 +370,7 @@
         Create LAMMPS input for an energy minimization simulation.
 
         Args:
-            sim: :class:`~pysimm.lmps.Simulation` object reference
+            sim: pysimm.lmps.Simulation object reference
 
         Returns:
             input string
@@ -448,7 +439,7 @@
     """pysimm.lmps.Simulation
 
     Organizational object for LAMMPS simulation. Should contain combination of
-    :class:`~pysimm.lmps.MolecularDynamics`, :class:`~pysimm.lmps.Minimization`, and/or :class:`~pysimm.lmps.CustomInput` object.
+    pysimm.lmps.MolecularDynamics, pysimm.lmps.Minimization, and/or pysimm.lmps.CustomInput object.
 
     Attributes:
         atom_style: LAMMPS atom_style default=full
@@ -466,36 +457,31 @@
 
         self.system = s
 
-        self.atom_style = kwargs.get('atom_style', 'full')
-        self.kspace_style = kwargs.get('kspace_style', 'pppm 1e-4')
-        self.units = kwargs.get('units', 'real')
+        self.atom_style = kwargs.get('atom_style') or 'full'
+        self.kspace_style = kwargs.get('kspace_style') or 'pppm 1e-4'
+        self.units = kwargs.get('units') or 'real'
         self.special_bonds = kwargs.get('special_bonds')
-        self.nonbond_mixing = kwargs.get('nonbond_mixing', 'arithmetic')
-        self.cutoff = kwargs.get('cutoff', 12.0)
-
-        self.print_to_screen = kwargs.get('print_to_screen', False)
-        self.name = kwargs.get('name', False)
+        self.nonbond_mixing = kwargs.get('nonbond_mixing') or 'arithmetic'
+        self.cutoff = kwargs.get('cutoff') or 12.0
+
+        self.print_to_screen = kwargs.get('print_to_screen') if kwargs.get('print_to_screen') is not None else False
+        self.name = kwargs.get('name') or False
         self.log = kwargs.get('log')
-<<<<<<< HEAD
-        self.write = kwargs.get('write') or False
-        self.dump_unwraped = kwargs.get('dump_unwraped') or False
-=======
         self.write = kwargs.get('write', False)
->>>>>>> 219d22ed
 
         self.input = ''
         self.custom = kwargs.get('custom')
 
-        self.sim = kwargs.get('sim', [])
+        self.sim = kwargs.get('sim') if kwargs.get('sim') is not None else []
         
     def add_qeq(self, template=None, **kwargs):
         """pysimm.lmps.Simulation.add_qeq
 
-        Add :class:`~pysimm.lmps.Qeq` template to simulation
+        Add pysimm.lmps.Qeq template to simulation
 
         Args:
-            template: :class:`~pysimm.lmps.Qeq` object reference
-            **kwargs: if template is None these are passed to :class:`~pysimm.lmps.Qeq` constructor to create new template
+            template: pysimm.lmps.Qeq object reference
+            **kwargs: if template is None these are passed to pysimm.lmps.Qeq constructor to create new template
         """
         if template is None:
             self.sim.append(Qeq(**kwargs))
@@ -507,11 +493,12 @@
     def add_md(self, template=None, **kwargs):
         """pysimm.lmps.Simulation.add_md
 
-        Add :class:`~pysimm.lmps.MolecularDyanmics` template to simulation
+        Add pysimm.lmps.MolecularDyanmics template to simulation
 
         Args:
-            template: :class:`~pysimm.lmps.MolecularDynamics` object reference
-            **kwargs: if template is None these are passed to :class:`~pysimm.lmps.MolecularDynamics` constructor to create new template
+            template: pysimm.lmps.MolecularDynamics object reference
+            **kwargs: if template is None these are passed to
+            pysimm.lmps.MolecularDynamics constructor to create new template
         """
         if template is None:
             self.sim.append(MolecularDynamics(**kwargs))
@@ -523,12 +510,12 @@
     def add_min(self, template=None, **kwargs):
         """pysimm.lmps.Simulation.add_min
 
-        Add :class:`~pysimm.lmps.Minimization` template to simulation
+        Add pysimm.lmps.Minimization template to simulation
 
         Args:
-            template: :class:`~pysimm.lmps.Minimization` object reference
+            template: pysimm.lmps.Minimization object reference
             **kwargs: if template is None these are passed to
-            :class:`~pysimm.lmps.Minimization` constructor to create new template
+            pysimm.lmps.Minimization constructor to create new template
         """
         if template is None:
             self.sim.append(Minimization(**kwargs))
@@ -575,11 +562,8 @@
 
         for template in self.sim:
             self.input += template.write(self)
-
-        line = 'write_dump all custom pysimm.dump.tmp id q x y z vx vy vz\n'
-        if self.dump_unwraped:
-            line = line.replace('x y z', 'xu yu zu')
-        self.input += line
+            
+        self.input += 'write_dump all custom pysimm.dump.tmp id q x y z vx vy vz\n'
 
         self.input += 'quit\n'
 
@@ -632,7 +616,7 @@
     Wrapper to call LAMMPS using executable name defined in pysimm.lmps module.
 
     Args:
-        simulation: :class:`~pysimm.lmps.Simulation` object reference
+        simulation: pysimm.lmps.Simulation object reference
         np: number of threads to use
         nanohub: dictionary containing nanohub resource information default=None
 
@@ -666,25 +650,22 @@
         else:
             p = Popen(['mpiexec', LAMMPS_EXEC, '-e', 'both', '-l', 'none'],
                       stdin=PIPE, stdout=PIPE, stderr=PIPE)
-
         simulation.write_input()
-        thr_out, thr_err = p.communicate(simulation.input)
-
-        # p.stdin.write(simulation.input)
-        # q = Queue()
-        # t = Thread(target=enqueue_output, args=(p.stdout, q))
-        # t.daemon = True
-        # t.start()
-        #
-        # while t.isAlive() or not q.empty():
-        #     try:
-        #         line = q.get_nowait()
-        #     except Empty:
-        #         pass
-        #     else:
-        #         if simulation.print_to_screen:
-        #             sys.stdout.write(line)
-        #             sys.stdout.flush()
+        p.stdin.write(simulation.input)
+        q = Queue()
+        t = Thread(target=enqueue_output, args=(p.stdout, q))
+        t.daemon = True
+        t.start()
+
+        while t.isAlive() or not q.empty():
+            try:
+                line = q.get_nowait()
+            except Empty:
+                pass
+            else:
+                if simulation.print_to_screen:
+                    sys.stdout.write(line)
+                    sys.stdout.flush()
                     
     simulation.system.read_lammps_dump('pysimm.dump.tmp')
 
@@ -714,7 +695,7 @@
 def qeq(s, np=None, nanohub=None, **kwargs):
     """pysimm.lmps.qeq
 
-    Convenience function to call a qeq calculation. kwargs are passed to :class:`~pysimm.lmps.Qeq` constructor
+    Convenience function to call a qeq calculation. kwargs are passed to Qeq constructor
 
     Args:
         s: system to perform simulation on
@@ -768,7 +749,7 @@
 def energy(s, all=False, np=None, **kwargs):
     """pysimm.lmps.energy
 
-    Convenience function to calculate energy of a given :class:`~pysimm.system.System` object.
+    Convenience function to calculate energy of a given System object.
 
     Args:
         s: system to calculate energy
@@ -878,7 +859,7 @@
     if ensemble == 'nvt':
         command += 'fix 1 all %s temp %s %s 100\n' % (ensemble, t_start, t_stop)
     elif ensemble == 'npt':
-        command += ('fix 1 all %s temp %s %s 100 iso %s %s 1000\n'
+        command += ('fix 1 all %s temp %s %s 100 iso %s %s 100\n'
                     % (ensemble, t_start, t_stop, pressure, pressure))
     if new_v:
         command += 'velocity all create %s %s\n' % (t_start, seed)
@@ -897,7 +878,7 @@
                         % dump)
         if dump_append:
             command += 'dump_modify pysimm_dump append yes\n'
-    command += 'run %s\n' % int(length)
+    command += 'run %s\n' % length
     command += 'unfix 1\n'
     if write:
         command += 'write_data %s\n' % write
@@ -1277,7 +1258,7 @@
         command += 'velocity all scale %s\n' % t_start
 
     command += 'fix 1 all nve/limit %s\n' % xmax
-    command += 'run %s\n' % int(length)
+    command += 'run %s\n' % length
     command += 'unfix 1\n'
 
     if write:
@@ -1389,10 +1370,10 @@
 def write_init(l, **kwargs):
     """pysimm.lmps.write_init
 
-    Create initialization LAMMPS input based on :class:`~pysimm.system.System` data
+    Create initialization LAMMPS input based on pysimm.system.System data
 
     Args:
-        l: :class:`~pysimm.system.System` object reference
+        l: pysimm.system.System object reference
         kwargs:
             atom_style: LAMMPS atom_style default=full
             kspace_style: LAMMPS kspace style default='pppm 1e-4'
@@ -1401,12 +1382,12 @@
             nonbond_mixing: type of mixing rule for nonbonded interactions default=arithmetic
             nb_cut: cutoff for nonbonded interactions default=12
     """
-    atom_style = kwargs.get('atom_style', 'full')
-    kspace_style = kwargs.get('kspace_style', 'pppm 1e-4')
-    units = kwargs.get('units', 'real')
-    nb_cut = kwargs.get('nb_cut', 12.0)
+    atom_style = kwargs.get('atom_style') or 'full'
+    kspace_style = kwargs.get('kspace_style') or 'pppm 1e-4'
+    units = kwargs.get('units') or 'real'
+    nb_cut = kwargs.get('nb_cut') or 12.0
     special_bonds = kwargs.get('special_bonds')
-    nonbond_mixing = kwargs.get('nonbond_mixing', 'arithmetic')
+    nonbond_mixing = kwargs.get('nonbond_mixing') or 'arithmetic'
 
     output = ''
 
