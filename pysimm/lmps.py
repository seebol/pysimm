# ******************************************************************************
# pysimm.lmps module
# ******************************************************************************
#
# ******************************************************************************
# License
# ******************************************************************************
# The MIT License (MIT)
#
# Copyright (c) 2016 Michael E. Fortunato, Coray M. Colina
#
# Permission is hereby granted, free of charge, to any person obtaining a copy
# of this software and associated documentation files (the "Software"), to deal
# in the Software without restriction, including without limitation the rights
# to use, copy, modify, merge, publish, distribute, sublicense, and/or sell
# copies of the Software, and to permit persons to whom the Software is
# furnished to do so, subject to the following conditions:
#
# The above copyright notice and this permission notice shall be included in
# all copies or substantial portions of the Software.
#
# THE SOFTWARE IS PROVIDED "AS IS", WITHOUT WARRANTY OF ANY KIND, EXPRESS OR
# IMPLIED, INCLUDING BUT NOT LIMITED TO THE WARRANTIES OF MERCHANTABILITY,
# FITNESS FOR A PARTICULAR PURPOSE AND NONINFRINGEMENT. IN NO EVENT SHALL THE
# AUTHORS OR COPYRIGHT HOLDERS BE LIABLE FOR ANY CLAIM, DAMAGES OR OTHER
# LIABILITY, WHETHER IN AN ACTION OF CONTRACT, TORT OR OTHERWISE, ARISING FROM,
# OUT OF OR IN CONNECTION WITH THE SOFTWARE OR THE USE OR OTHER DEALINGS IN
# THE SOFTWARE.

import shlex
import shutil
from subprocess import call, Popen, PIPE
from Queue import Queue, Empty
from threading import Thread
import os
import sys
import json
from random import randint
from time import strftime

from pysimm.system import read_lammps
from pysimm import error_print
from pysimm import warning_print
from pysimm import verbose_print
from pysimm import debug_print
from pysimm.utils import PysimmError, Item, ItemContainer

try:
    from Rappture.tools import getCommandOutput as RapptureExec
except ImportError:
    pass

LAMMPS_EXEC = os.environ.get('LAMMPS_EXEC')
verbose = False
templates = {}

def check_lmps_exec():
    if LAMMPS_EXEC is None:
        print 'you must set environment variable LAMMPS_EXEC'
        return False
    else:
        try:
            stdout, stderr = Popen([LAMMPS_EXEC, '-e', 'both', '-l', 'none'],
                                   stdin=PIPE, stdout=PIPE,
                                   stderr=PIPE).communicate()
            if verbose:
                print 'using %s LAMMPS machine' % LAMMPS_EXEC
            return True
        except OSError:
            print 'LAMMPS is not configured properly for one reason or another'
            return False
            

class Qeq(object):
    """pysimm.lmps.MolecularDynamics

    Template object to contain LAMMPS qeq settings

    Attributes:
        cutoff: distance cutoff for charge equilibration
        tol: tolerance (precision) for charge equilibration
        max_iter: maximum iterations
        qfile: file with qeq parameters (leave undefined for defaults)
    """
    def __init__(self, **kwargs):
        self.cutoff = kwargs.get('cutoff', 10)
        self.tol = kwargs.get('tol', 1.0e-6)
        self.max_iter = kwargs.get('max_iter', 200)
        self.qfile = kwargs.get('qfile')
        
        self.input = ''
        
    def write(self, sim):
        """pysimm.lmps.Qeq.write

        Create LAMMPS input for a charge equilibration calculation

        Args:
            sim: :class:`~pysimm.lmps.Simulation` object reference

        Returns:
            input string
        """
        if self.qfile is None:
            param_file = os.path.join(os.path.dirname(os.path.realpath(__file__)),
                                      os.pardir, 'dat', 'qeq', 'hcno.json')
            with file(param_file) as f:
                qeq_params = json.loads(f.read())
            with file('pysimm.qeq.tmp', 'w') as f:
                for pt in sim.system.particle_types:
                    f.write('{}\t{}\t{}\t{}\t{}\t{}\n'.format(pt.tag, 
                                                  qeq_params[pt.elem]['chi'],
                                                  qeq_params[pt.elem]['eta']*2,
                                                  qeq_params[pt.elem]['gamma'],
                                                  qeq_params[pt.elem]['zeta'],
                                                  qeq_params[pt.elem]['qcore']))
            self.qfile = 'pysimm.qeq.tmp'
        
        self.input = ''
        self.input += 'fix 1 all qeq/point 1 {} {} {} {}\n'.format(self.cutoff, self.tol, self.max_iter, self.qfile)
        self.input += 'run 0\n'
        self.input += 'unfix 1\n'
        
        return self.input
        
    
class MolecularDynamics(object):
    """pysimm.lmps.MolecularDynamics

    Template object to contain LAMMPS MD settings

    Attributes:
        timestep: timestep value to use during MD
        ensemble: 'nvt' or 'npt' or 'nve'
        limit: numerical value to use with nve when limiting particle displacement
        temp: temperature for use with 'nvt' and 'npt' or new_v
        tdamp: damping parameter for thermostat (default=100*timestep)
        pressure: pressure for use with 'npt'
        pdamp: damping parameter for barostat (default=1000*timestep)
        new_v: True to have LAMMPS generate new velocities
        seed: seed value for RNG (random by default)
        scale_v: True to scale velocities to given temperature default=False
        length: length of MD simulation in number of timesteps
        thermo: frequency to print thermodynamic data default=1000
        thermo_style: LAMMPS formatted input for thermo_style
        dump: frequency to dump trajectory
        dump_name: prefix of trajectory dump file
        dump_append: True to append to previous dump file is it exists
    """
    def __init__(self, **kwargs):

        self.timestep = kwargs.get('timestep', 1)
        self.ensemble = kwargs.get('ensemble', 'nvt')
        self.limit = kwargs.get('limit')
        self.temp = kwargs.get('temp')
        self.tdamp = kwargs.get('tdamp', int(100*self.timestep))
        self.pressure = kwargs.get('pressure', 1.)
        self.pdamp = kwargs.get('pdamp', int(1000*self.timestep))
        self.new_v = kwargs.get('new_v')
        self.seed = kwargs.get('seed', randint(10000, 99999))
        self.scale_v = kwargs.get('scale_v')
        self.length = kwargs.get('length', 2000)
        self.thermo = kwargs.get('thermo', 1000)
        self.thermo_style = kwargs.get('thermo_style')
        self.dump = kwargs.get('dump', False)
        self.dump_name = kwargs.get('dump_name')
        self.dump_append = kwargs.get('dump_append')
        
        if self.temp is None:
            self.t_start = kwargs.get('t_start')
            self.t_stop = kwargs.get('t_stop')
            if self.t_start is None:
                self.t_start = 300.
            if self.t_stop is None:
                self.t_stop = self.t_start
        else:
            self.t_start = self.temp
            self.t_stop = self.temp
            
        if self.pressure is None:
            self.p_start = kwargs.get('p_start')
            self.p_stop = kwargs.get('p_stop')
            if self.p_start is None:
                self.p_start = 1.
            if self.p_stop is None:
                self.p_stop = 1.
        else:
            self.p_start = self.pressure
            self.p_stop = self.pressure

        self.input = ''

    def write(self, sim):
        """pysimm.lmps.MolecularDynamics.write

        Create LAMMPS input for a molecular dynamics simulation.

        Args:
            sim: :class:`~pysimm.lmps.Simulation` object reference

        Returns:
            input string
        """
        self.input = ''
        if self.thermo:
            self.input += 'thermo %s\n' % int(self.thermo)
        if self.thermo_style:
            self.input += 'thermo_style %s\n' % self.thermo_style

        self.input += 'timestep %s\n' % self.timestep

        if self.ensemble == 'nvt':
            self.input += 'fix 1 all %s temp %s %s %s\n' % (self.ensemble, self.t_start, self.t_stop, self.tdamp)
        elif self.ensemble == 'npt':
            self.input += ('fix 1 all %s temp %s %s %s iso %s %s %s\n'
                           % (self.ensemble, self.t_start, self.t_stop, self.tdamp, self.p_start, self.p_stop, self.pdamp))
        elif self.ensemble == 'nve' and self.limit:
            self.input += 'fix 1 all %s/limit %s\n' % (self.ensemble, self.limit)
        elif self.ensemble == 'nve':
            self.input += 'fix 1 all %s\n' % self.ensemble

        if self.new_v:
            self.input += 'velocity all create %s %s\n' % (self.t_start, self.seed)
        elif self.scale_v:
            self.input += 'velocity all scale %s\n' % self.t_start

        if self.dump:
            if self.dump_name:
                self.input += ('dump pysimm_dump all atom %s %s.lammpstrj\n'
                               % (self.dump, self.dump_name))
            elif sim.name:
                self.input += ('dump pysimm_dump all atom %s %s.lammpstrj\n'
                               % (self.dump, '_'.join(sim.name.split())))
            else:
                self.input += ('dump pysimm_dump all atom %s pysimm_dump.lammpstrj\n'
                               % self.dump)
            if self.dump_append:
                self.input += 'dump_modify pysimm_dump append yes\n'

        self.input += 'run %s\n' % int(self.length)
        self.input += 'unfix 1\n'
        if self.dump:
            self.input += 'undump pysimm_dump\n'

        return self.input
        
        
class SteeredMolecularDynamics(MolecularDynamics):
    def __init__(self, **kwargs):
        MolecularDynamics.__init__(self, **kwargs)
        self.p1 = kwargs.get('p1')
        self.p2 = kwargs.get('p2')
        self.k = kwargs.get('k', 20.0)
        self.v = kwargs.get('v', 0.001)
        self.d = kwargs.get('d', 3.0)
    
    def write(self, sim):
        """pysimm.lmps.SteeredMolecularDynamics.write

        Create LAMMPS input for a steered molecular dynamics simulation.

        Args:
            sim: :class:`~pysimm.lmps.Simulation` object reference

        Returns:
            input string
        """
        self.input = ''
        if self.thermo:
            self.input += 'thermo %s\n' % int(self.thermo)
        if self.thermo_style:
            self.input += 'thermo_style %s\n' % self.thermo_style

        self.input += 'timestep %s\n' % self.timestep

        if self.ensemble == 'nvt':
            self.input += 'fix 1 all %s temp %s %s %s\n' % (self.ensemble, self.t_start, self.t_stop, self.tdamp)
        elif self.ensemble == 'npt':
            self.input += ('fix 1 all %s temp %s %s %s iso %s %s %s\n'
                           % (self.ensemble, self.t_start, self.t_stop, self.tdamp, self.p_start, self.p_stop, self.pdamp))
        elif self.ensemble == 'nve':
            self.input += 'fix 1 all %s\n' % self.ensemble

        if self.new_v:
            self.input += 'velocity all create %s %s\n' % (self.t_start, self.seed)
        elif self.scale_v:
            self.input += 'velocity all scale %s\n' % self.t_start

        if self.dump:
            if self.dump_name:
                self.input += ('dump pysimm_dump all atom %s %s.lammpstrj\n'
                               % (self.dump, self.dump_name))
            elif sim.name:
                self.input += ('dump pysimm_dump all atom %s %s.lammpstrj\n'
                               % (self.dump, '_'.join(sim.name.split())))
            else:
                self.input += ('dump pysimm_dump all atom %s pysimm_dump.lammpstrj\n'
                               % self.dump)
            if self.dump_append:
                self.input += 'dump_modify pysimm_dump append yes\n'
                
        self.input += 'group p1 id {}\n'.format(self.p1.tag)
        self.input += 'group p2 id {}\n'.format(self.p2.tag)
        self.input += 'fix steer p1 smd cvel {} {} couple p2 auto auto auto {}\n'.format(self.k, self.v, self.d)

        self.input += 'run %s\n' % int(self.length)
        self.input += 'unfix 1\n'
        self.input += 'unfix steer\n'
        if self.dump:
            self.input += 'undump pysimm_dump\n'

        return self.input
        


class Minimization(object):
    """pysimm.lmps.Minimization

    Template object to contain LAMMPS energy minimization settings.

    Attributes:
        min_style: LAMMPS minimization style default='sd'
        etol: energy tolerance default=1e-3
        ftol: force tolerance default=1e-3
        maxiter: maximum iterations default=10000
        max eval: maximum force evaluations default=100000
        thermo: frequency to print thermodynamic data default=1000
        thermo_style: LAMMPS formatted input for thermo_style
        dump: frequency to dump trajectory
        dump_name: prefix of trajectory dump file
        dump_append: True to append to previous dump file is it exists
    """
    def __init__(self, **kwargs):

        self.min_style = kwargs.get('min_style', 'fire')
        self.dmax = kwargs.get('dmax')
        self.etol = kwargs.get('etol', 1.0e-3)
        self.ftol = kwargs.get('ftol', 1.0e-3)
        self.maxiter = kwargs.get('maxiter', 10000)
        self.maxeval = kwargs.get('maxeval', 100000)
        self.thermo = kwargs.get('thermo', 1000)
        self.thermo_style = kwargs.get('thermo_style')
        self.dump = kwargs.get('dump', False)
        self.dump_name = kwargs.get('dump_name')
        self.dump_append = kwargs.get('dump_append')
        
        self.temp = kwargs.get('temp')
        
        if self.temp is None:
            self.t_start = kwargs.get('t_start')
            self.t_stop = kwargs.get('t_stop')
            if self.t_start is None:
                self.t_start = 300.
            if self.t_stop is None:
                self.t_stop = self.t_start
        else:
            self.t_start = self.temp
            self.t_stop = self.temp
        
        self.new_v = kwargs.get('new_v')
        self.seed = kwargs.get('seed') or randint(10000, 99999)
        self.scale_v = kwargs.get('scale_v')

        self.input = ''

    def write(self, sim):
        """pysimm.lmps.Minimization.write

        Create LAMMPS input for an energy minimization simulation.

        Args:
            sim: :class:`~pysimm.lmps.Simulation` object reference

        Returns:
            input string
        """
        self.input = ''
        if self.thermo:
            self.input += 'thermo %s\n' % int(self.thermo)
        if self.thermo_style:
            self.input += 'thermo_style %s\n' % self.thermo_style
            
        if self.new_v:
            self.input += 'velocity all create %s %s\n' % (self.t_start, self.seed)
        elif self.scale_v:
            self.input += 'velocity all scale %s\n' % self.t_start

        if self.dump:
            if self.dump_name:
                self.input += ('dump pysimm_dump all atom %s %s.lammpstrj\n'
                               % (self.dump, self.dump_name))
            elif sim.name:
                self.input += ('dump pysimm_dump all atom %s %s.lammpstrj\n'
                               % (self.dump, '_'.join(sim.name.split())))
            else:
                self.input += ('dump pysimm_dump all atom %s pysimm_dump.lammpstrj\n'
                               % self.dump)
            if self.dump_append:
                self.input += 'dump_modify pysimm_dump append yes\n'

        self.input += 'min_style %s\n' % self.min_style
        if self.dmax:
            self.input += 'min_modify dmax %s\n' % self.dmax
        self.input += ('minimize %s %s %s %s\n' % (self.etol, self.ftol,
                                                   self.maxiter, self.maxeval))
        if self.dump:
            self.input += 'undump pysimm_dump\n'

        return self.input


class CustomInput(object):
    """pysimm.lmps.CustomInput

    Template object to contain custom LAMMPS input.

    Attributes:
        custom_input: custom input string
    """
    def __init__(self, custom_input):
        self.input = '{}\n'.format(custom_input)

    def write(self, sim):
        """pysimm.lmps.CustomInput.write

        Create LAMMPS input for a custom simulation.

        Args:
            sim: pysimm.lmps.Simulation object reference

        Returns:
            input string
        """
        return self.input


class Simulation(object):
    """pysimm.lmps.Simulation

    Organizational object for LAMMPS simulation. Should contain combination of
    :class:`~pysimm.lmps.MolecularDynamics`, :class:`~pysimm.lmps.Minimization`, and/or :class:`~pysimm.lmps.CustomInput` object.

    Attributes:
        atom_style: LAMMPS atom_style default=full
        kspace_style: LAMMPS kspace style default='pppm 1e-4'
        units: LAMMPS set of units to use default=real
        special_bonds: LAMMPS special bonds input
        nonbond_mixing: type of mixing rule for nonbonded interactions default=arithmetic
        cutoff: cutoff for nonbonded interactions default=12
        name: name id for simulations
        log: prefix for LAMMPS log file
        write: file name to write final LAMMPS data file default=None
        print_to_screen: True to have LAMMPS output printed to stdout after simulation ends
        debug: True to have LAMMPS output streamed to stdout during simulation (WARNING: this may degrade performance)
    """
    def __init__(self, s, **kwargs):

        self.system = s

        self.atom_style = kwargs.get('atom_style', 'full')
        self.kspace_style = kwargs.get('kspace_style', 'pppm 1e-4')
        self.units = kwargs.get('units', 'real')
        self.special_bonds = kwargs.get('special_bonds')
        self.nonbond_mixing = kwargs.get('nonbond_mixing', 'arithmetic')
        self.cutoff = kwargs.get('cutoff', 12.0)

<<<<<<< HEAD
        self.print_to_screen = kwargs.get('print_to_screen', False)
        self.name = kwargs.get('name', False)
=======
        self.debug = kwargs.get('debug', False)
        self.print_to_screen = kwargs.get('print_to_screen', False)
        self.name = kwargs.get('name') or False
>>>>>>> 5e1169db
        self.log = kwargs.get('log')
        self.write = kwargs.get('write', False)

        self.input = ''
        self.custom = kwargs.get('custom')

        self.sim = kwargs.get('sim', [])
        
    def add_qeq(self, template=None, **kwargs):
        """pysimm.lmps.Simulation.add_qeq

        Add :class:`~pysimm.lmps.Qeq` template to simulation

        Args:
            template: :class:`~pysimm.lmps.Qeq` object reference
            **kwargs: if template is None these are passed to :class:`~pysimm.lmps.Qeq` constructor to create new template
        """
        if template is None:
            self.sim.append(Qeq(**kwargs))
        elif isinstance(template, Qeq):
            self.sim.append(template)
        else:
            error_print('you must add an object of type Qeq to Simulation')

    def add_md(self, template=None, **kwargs):
        """pysimm.lmps.Simulation.add_md

        Add :class:`~pysimm.lmps.MolecularDyanmics` template to simulation

        Args:
            template: :class:`~pysimm.lmps.MolecularDynamics` object reference
            **kwargs: if template is None these are passed to :class:`~pysimm.lmps.MolecularDynamics` constructor to create new template
        """
        if template is None:
            self.sim.append(MolecularDynamics(**kwargs))
        elif isinstance(template, MolecularDynamics):
            self.sim.append(template)
        else:
            error_print('you must add an object of type MolecularDynamics to Simulation')

    def add_min(self, template=None, **kwargs):
        """pysimm.lmps.Simulation.add_min

        Add :class:`~pysimm.lmps.Minimization` template to simulation

        Args:
            template: :class:`~pysimm.lmps.Minimization` object reference
            **kwargs: if template is None these are passed to
            :class:`~pysimm.lmps.Minimization` constructor to create new template
        """
        if template is None:
            self.sim.append(Minimization(**kwargs))
        elif isinstance(template, Minimization):
            self.sim.append(template)
        else:
            error_print('you must add an object of type Minimization to Simulation')

    def add_custom(self, custom=''):
        """pysimm.lmps.Simulation.add_custom

        Add custom input string to simulation

        Args:
            custom: custom LAMMPS input string to add to Simulation
        """
        self.sim.append(CustomInput(custom))

    def write_input(self, init=True):
        """pysimm.lmps.Simulation.write_input

        Creates LAMMPS input string including initialization and input from templates/custom input

        Args:
            None

        Returns:
            None
        """
        self.input = ''

        if init:
            self.input += write_init(self.system, atom_style=self.atom_style, kspace_style=self.kspace_style,
                                     special_bonds=self.special_bonds, units=self.units,
                                     nonbond_mixing=self.nonbond_mixing,
                                     nb_cut=self.cutoff)

        if self.log:
            self.input += 'log %s append\n' % self.log
        elif self.name:
            self.input += 'log %s.log append\n' % '_'.join(self.name.split())
        else:
            self.input += 'log log.lammps append\n'

        for template in self.sim:
            self.input += template.write(self)
            
        self.input += 'write_dump all custom pysimm.dump.tmp id q x y z vx vy vz\n'

        self.input += 'quit\n'

    def run(self, np=None, nanohub=None, rewrite=True, init=True, write_input=False):
        """pysimm.lmps.Simulation.run

        Begin LAMMPS simulation.

        Args:
            np: number of threads to use (serial by default) default=None
            nanohub: dictionary containing nanohub resource information default=None
            rewrite: True to rewrite input before running default=True
            init: True to write initialization part of LAMMPS input script (set to False if using complete custom input)
        """
        if self.custom:
            rewrite = False
            self.input += '\nwrite_data pysimm_md.lmps\n'
        if rewrite:
            self.write_input(init)
        if isinstance(write_input, str):
            with file(write_input, 'w') as f:
                f.write(self.input)
        elif write_input:
            with file('pysimm.sim.in', 'w') as f:
                f.write(self.input)
        try:
            call_lammps(self, np, nanohub)
        except OSError as ose:
            raise PysimmError('There was a problem calling LAMMPS with mpiexec'), None, sys.exc_info()[2]
        except IOError as ioe:
            if check_lmps_exec():
                raise PysimmError('There was a problem running LAMMPS. The process started but did not finish successfully. Check the log file, or rerun the simulation with debug=True to debug issue from LAMMPS output'), None, sys.exc_info()[2]
            else:
                raise PysimmError('There was a problem running LAMMPS. LAMMPS is not configured properly. Make sure the LAMMPS_EXEC environment variable is set to the correct LAMMPS executable path. The current path is set to:\n\n{}'.format(LAMMPS_EXEC)), None, sys.exc_info()[2]


def enqueue_output(out, queue):
    """pysimm.lmps.enqueue_output

    Helps queue output for printing to screen during simulation.
    """
    for line in iter(out.readline, b''):
        queue.put(line)
    out.close()


def call_lammps(simulation, np, nanohub):
    """pysimm.lmps.call_lammps

    Wrapper to call LAMMPS using executable name defined in pysimm.lmps module.

    Args:
        simulation: :class:`~pysimm.lmps.Simulation` object reference
        np: number of threads to use
        nanohub: dictionary containing nanohub resource information default=None

    Returns:
        None
    """
    if nanohub:
        with file('temp.in', 'w') as f:
            f.write(simulation.input)
        if simulation.name:
            print('%s: sending %s simulation to computer cluster at nanoHUB' % (strftime('%H:%M:%S'), simulation.name))
        else:
            print('%s: sending simulation to computer cluster at nanoHUB' % strftime('%H:%M:%S'))
        sys.stdout.flush()
        cmd = ('submit -n %s -w %s -i temp.lmps -i temp.in '
               'lammps-09Dec14-parallel -e both -l none -i temp.in'
               % (nanohub.get('cores'), nanohub.get('walltime')))
        cmd = shlex.split(cmd)
        exit_status, stdo, stde = RapptureExec(cmd)
    else:
        if simulation.name:
            print('%s: starting %s LAMMPS simulation'
                  % (strftime('%H:%M:%S'), simulation.name))
        else:
            print('%s: starting LAMMPS simulation'
                  % strftime('%H:%M:%S'))
        if np:
            p = Popen(['mpiexec', '-np', str(np),
                       LAMMPS_EXEC, '-e', 'both', '-l', 'none'],
                      stdin=PIPE, stdout=PIPE, stderr=PIPE)
        else:
            p = Popen(['mpiexec', LAMMPS_EXEC, '-e', 'both', '-l', 'none'],
                      stdin=PIPE, stdout=PIPE, stderr=PIPE)
        simulation.write_input()
        p.stdin.write(simulation.input)
        if simulation.debug:
            print(simulation.input)
            warning_print('debug setting involves streaming output from LAMMPS process and can degrade performance')
            warning_print('only use debug for debugging purposes, use print_to_screen to collect stdout after process finishes')
            q = Queue()
            t = Thread(target=enqueue_output, args=(p.stdout, q))
            t.daemon = True
            t.start()
    
            while t.isAlive() or not q.empty():
                try:
                    line = q.get_nowait()
                except Empty:
                    pass
                else:
                    if simulation.debug:
                        sys.stdout.write(line)
                        sys.stdout.flush()
        else:
            stdo, stde = p.communicate()
            if simulation.print_to_screen:
                print(stdo)
                print(stde)
                    
    simulation.system.read_lammps_dump('pysimm.dump.tmp')

    try:
        os.remove('temp.lmps')
    except OSError as e:
        print e
        
    if os.path.isfile('pysimm.qeq.tmp'):
        os.remove('pysimm.qeq.tmp')
        
    try:
        os.remove('pysimm.dump.tmp')
        if simulation.name:
            print('%s: %s simulation using LAMMPS successful'
                  % (strftime('%H:%M:%S'), simulation.name))
        else:
            print('%s: molecular dynamics using LAMMPS successful'
                  % (strftime('%H:%M:%S')))
    except OSError as e:
        if simulation.name:
            raise PysimmError('%s simulation using LAMMPS UNsuccessful' % simulation.name)
        else:
            raise PysimmError('molecular dynamics using LAMMPS UNsuccessful')


def qeq(s, np=None, nanohub=None, **kwargs):
    """pysimm.lmps.qeq

    Convenience function to call a qeq calculation. kwargs are passed to :class:`~pysimm.lmps.Qeq` constructor

    Args:
        s: system to perform simulation on
        np: number of threads to use
        nanohub: dictionary containing nanohub resource information default=None

    Returns:
        None
    """
    sim = Simulation(s, **kwargs)
    sim.add_qeq(**kwargs)
    sim.run(np, nanohub)


def quick_md(s, np=None, nanohub=None, **kwargs):
    """pysimm.lmps.quick_md

    Convenience function to call an individual MD simulation. kwargs are passed to MD constructor

    Args:
        s: system to perform simulation on
        np: number of threads to use
        nanohub: dictionary containing nanohub resource information default=None

    Returns:
        None
    """
    sim = Simulation(s, **kwargs)
    sim.add_md(**kwargs)
    sim.run(np, nanohub)


def quick_min(s, np=None, nanohub=None, **kwargs):
    """pysimm.lmps.quick_min

    Convenience function to call an individual energy minimization simulation. kwargs are passed to min constructor

    Args:
        s: system to perform simulation on
        np: number of threads to use
        nanohub: dictionary containing nanohub resource information default=None

    Returns:
        None
    """
    sim = Simulation(s, **kwargs)
    sim.add_min(**kwargs)
    sim.run(np, nanohub)
    
    
def energy(s, all=False, np=None, **kwargs):
    """pysimm.lmps.energy

    Convenience function to calculate energy of a given :class:`~pysimm.system.System` object.

    Args:
        s: system to calculate energy
        all: returns decomposition of energy if True (default: False)
        np: number of threads to use for simulation

    Returns:
        total energy or disctionary of energy components
    """
    sim = Simulation(s, log='pysimm_calc.tmp.log', **kwargs)
    sim.add_md(length=0, thermo=1, thermo_style='custom step etotal epair emol evdwl ecoul ebond eangle edihed eimp', **kwargs)
    sim.run(np)
    with file('pysimm_calc.tmp.log') as f:
        line = f.next()
        while line.split()[0] != 'Step':
            line = f.next()
        line = f.next()
        step, etotal, epair, emol, evdwl, ecoul, ebond, eangle, edihed, eimp = map(float, line.split())
    try:
        os.remove('pysimm_calc.tmp.log')
    except:
        error_print('error likely occurred during simulation')
    if all:
        return {
                'step': int(step),
                'etotal': etotal,
                'epair': epair,
                'emol': emol,
                'evdwl': evdwl,
                'ecoul': ecoul,
                'ebond': ebond,
                'eangle': eangle,
                'edihed': edihed,
                'eimp': eimp
               }
    else:
        return etotal


def md(s, template=None, **kwargs):
    """pysimm.lmps.md

    Convenience function for performing LAMMPS MD

    *** WILL BE DEPRECATED - USE QUICK_MD INSTEAD ***
    """
    global LAMMPS_EXEC

    if template:
        template.update(kwargs)
        kwargs = template

    name = kwargs.get('name') or False
    log = kwargs.get('log')
    write = kwargs.get('write') or False
    print_to_screen = kwargs.get('print_to_screen') if kwargs.get(
        'print_to_screen') is not None else False
    special_bonds = kwargs.get('special_bonds') or 'amber'
    cutoff = kwargs.get('cutoff') or 12.0
    timestep = kwargs.get('timestep') or 1
    ensemble = kwargs.get('ensemble') or 'nvt'
    temp = kwargs.get('temp')
    pressure = kwargs.get('pressure') or 1.
    new_v = kwargs.get('new_v')
    seed = kwargs.get('seed') or randint(10000, 99999)
    scale_v = kwargs.get('scale_v')
    length = kwargs.get('length') or 2000
    thermo = kwargs.get('thermo') or 1000
    thermo_style = kwargs.get('thermo_style')
    nonbond_mixing = kwargs.get('nonbond_mixing')
    kspace_style = kwargs.get('kspace_style') or 'pppm 1e-4'

    nanohub = kwargs.get('nanohub') or {}

    pbs = kwargs.get('pbs')
    np = kwargs.get('np')
    kokkos = kwargs.get('kokkos')

    dump = kwargs.get('dump') or False
    dump_name = kwargs.get('dump_name')
    dump_append = kwargs.get('dump_append')

    if temp is None:
        t_start = kwargs.get('t_start')
        t_stop = kwargs.get('t_stop')
        if t_start is None:
            t_start = 1000.
        if t_stop is None:
            t_stop = t_start
    else:
        t_start = temp
        t_stop = temp

    command = write_init(s, nb_cut=cutoff, special_bonds=special_bonds,
                         nonbond_mixing=nonbond_mixing, kspace_style=kspace_style)
    if log:
        command += 'log %s append\n' % log
    elif name:
        command += 'log %s.log append\n' % '_'.join(name.split())
    else:
        command += 'log log.lammps append\n'
    if thermo:
        command += 'thermo %s\n' % int(thermo)
    if thermo_style:
        command += 'thermo_style %s\n' % thermo_style
    command += 'timestep %s\n' % timestep
    if ensemble == 'nvt':
        command += 'fix 1 all %s temp %s %s 100\n' % (ensemble, t_start, t_stop)
    elif ensemble == 'npt':
        command += ('fix 1 all %s temp %s %s 100 iso %s %s 100\n'
                    % (ensemble, t_start, t_stop, pressure, pressure))
    if new_v:
        command += 'velocity all create %s %s\n' % (t_start, seed)
    elif scale_v:
        command += 'velocity all scale %s\n' % t_start

    if dump:
        if dump_name:
            command += ('dump pysimm_dump all atom %s %s.lammpstrj\n'
                        % (dump, dump_name))
        elif name:
            command += ('dump pysimm_dump all atom %s %s.lammpstrj\n'
                        % (dump, '_'.join(name.split())))
        else:
            command += ('dump pysimm_dump all atom %s pysimm_dump.lammpstrj\n'
                        % dump)
        if dump_append:
            command += 'dump_modify pysimm_dump append yes\n'
    command += 'run %s\n' % int(length)
    command += 'unfix 1\n'
    if write:
        command += 'write_data %s\n' % write
    else:
        command += 'write_data pysimm_md.lmps\n'

    with open('temp.in', 'w') as f:
        f.write(command)

    if name:
        print('%s: starting %s simulation using LAMMPS'
              % (strftime('%H:%M:%S'), name))
    else:
        print('%s: starting molecular dynamics using LAMMPS'
              % strftime('%H:%M:%S'))

    if nanohub:
        if name:
            print('%s: sending %s simulation to computer cluster' % (strftime('%H:%M:%S'), name))
        sys.stdout.flush()
        cmd = ('submit -n %s -w %s -i temp.lmps -i temp.in '
               'lammps-09Dec14-parallel -e both -l none -i temp.in'
               % (nanohub.get('cores'), nanohub.get('walltime')))
        cmd = shlex.split(cmd)
        exit_status, stdo, stde = RapptureExec(cmd)
    elif pbs:
        call('mpiexec %s -e both -l log' % LAMMPS_EXEC, shell=True,
             stdin=open('temp.in'), stdout=PIPE, stderr=PIPE)
    else:
        if np:
            p = Popen(['mpiexec', '-np', str(np),
                       LAMMPS_EXEC, '-e', 'both', '-l', 'none'],
                      stdin=open('temp.in'), stdout=PIPE, stderr=PIPE)
        elif kokkos:
            p = Popen([LAMMPS_EXEC, '-k', 'on', '-sf', 'kk', '-e', 'both', '-l', 'none'],
                      stdin=open('temp.in'), stdout=PIPE, stderr=PIPE)
        else:
            p = Popen([LAMMPS_EXEC, '-e', 'both', '-l', 'none'],
                      stdin=open('temp.in'), stdout=PIPE, stderr=PIPE)

        while True:
            out = p.stdout.read(1)
            if out == '' and p.poll() is not None:
                break
            if out != '' and print_to_screen:
                sys.stdout.write(out)
                sys.stdout.flush()

    if write:
        n = read_lammps(write, quiet=True,
                        pair_style=s.pair_style,
                        bond_style=s.bond_style,
                        angle_style=s.angle_style,
                        dihedral_style=s.dihedral_style,
                        improper_style=s.improper_style)
    else:
        n = read_lammps('pysimm_md.lmps', quiet=True,
                        pair_style=s.pair_style,
                        bond_style=s.bond_style,
                        angle_style=s.angle_style,
                        dihedral_style=s.dihedral_style,
                        improper_style=s.improper_style)
    for p in n.particles:
        p_ = s.particles[p.tag]
        p_.x = p.x
        p_.y = p.y
        p_.z = p.z
        p_.vx = p.vx
        p_.vy = p.vy
        p_.vz = p.vz
    s.dim = n.dim
    os.remove('temp.in')

    try:
        os.remove('temp.lmps')
    except OSError as e:
        print e

    if not write:
        try:
            os.remove('pysimm_md.lmps')
            if name:
                print('%s: %s simulation using LAMMPS successful'
                      % (strftime('%H:%M:%S'), name))
            else:
                print('%s: molecular dynamics using LAMMPS successful'
                      % (strftime('%H:%M:%S')))
            return True
        except OSError:
            if name:
                print('%s: %s simulation using LAMMPS UNsuccessful'
                      % (strftime('%H:%M:%S'), name))
            else:
                print('%s: molecular dynamics using LAMMPS UNsuccessful'
                      % strftime('%H:%M:%S'))
            return False

    else:
        if os.path.isfile(write):
            if name:
                print('%s: %s simulation using LAMMPS successful'
                      % (strftime('%H:%M:%S'), name))
            else:
                print('%s: molecular dynamics using LAMMPS successful'
                      % (strftime('%H:%M:%S')))
            return True
        else:
            if name:
                print('%s: %s simulation using LAMMPS UNsuccessful'
                      % (strftime('%H:%M:%S'), name))
            else:
                print('%s: molecular dynamics using LAMMPS UNsuccessful'
                      % strftime('%H:%M:%S'))
            return False


def minimize(s, template=None, **kwargs):
    """pysimm.lmps.minimize

    Convenience function for performing LAMMPS energy minimization

    *** WILL BE DEPRECATED - USE QUICK_MIN INSTEAD ***
    """
    global LAMMPS_EXEC

    if template:
        template.update(kwargs)
        kwargs = template

    name = kwargs.get('name') or False
    log = kwargs.get('log') or 'log.lammps'
    write = kwargs.get('write') or False
    print_to_screen = kwargs.get('print_to_screen') if kwargs.get(
        'print_to_screen') is not None else False
    special_bonds = kwargs.get('special_bonds') or 'amber'
    cutoff = kwargs.get('cutoff') or 12.0
    min_style = kwargs.get('min_style')
    fire_etol = kwargs.get('sd_etol') or 1.0e-3
    fire_ftol = kwargs.get('sd_ftol') or 1.0e-3
    fire_maxiter = kwargs.get('sd_maxiter') or 10000
    fire_maxeval = kwargs.get('sd_maxeval') or 100000
    sd_etol = kwargs.get('sd_etol') or 1.0e-3
    sd_ftol = kwargs.get('sd_ftol') or 1.0e-3
    sd_maxiter = kwargs.get('sd_maxiter') or 10000
    sd_maxeval = kwargs.get('sd_maxeval') or 100000
    cg_etol = kwargs.get('cg_etol') or 1.0e-6
    cg_ftol = kwargs.get('cg_ftol') or 1.0e-6
    cg_maxiter = kwargs.get('cg_maxiter') or 10000
    cg_maxeval = kwargs.get('cg_maxeval') or 100000
    thermo = kwargs.get('thermo') or 1000
    thermo_style = kwargs.get('thermo_style')
    nonbond_mixing = kwargs.get('nonbond_mixing')
    kspace_style = kwargs.get('kspace_style') or 'pppm 1e-4'

    nanohub = kwargs.get('nanohub') or {}

    pbs = kwargs.get('pbs')
    np = kwargs.get('np')

    command = write_init(s, nb_cut=cutoff, special_bonds=special_bonds,
                         nonbond_mixing=nonbond_mixing, kspace_style=kspace_style)
    if log:
        command += 'log %s append\n' % log
    elif name:
        command += 'log %s.log append\n' % '_'.join(name.split())
    else:
        command += 'log log.lammps append\n'

    if thermo:
        command += 'thermo %s\n' % int(thermo)
    if thermo_style:
        command += 'thermo_style %s\n' % thermo_style

    if not min_style or min_style == 'sd':
        command += 'min_style sd\n'
        command += ('minimize %s %s %s %s\n'
                    % (sd_etol, sd_ftol, sd_maxiter, sd_maxeval))

        command += 'min_style cg\n'
        command += ('minimize %s %s %s %s\n'
                    % (cg_etol, cg_ftol, cg_maxiter, cg_maxeval))

    elif min_style == 'fire':
        command += 'timestep 1\n'
        command += 'min_style fire\n'
        command += ('minimize %s %s %s %s\n'
                    % (fire_etol, fire_ftol, fire_maxiter, fire_maxeval))

    if write:
        command += 'write_data %s\n' % write
    else:
        command += 'write_data pysimm_min.lmps\n'

    with open('temp.in', 'w') as f:
        f.write(command)

    if name:
        print('%s: starting %s simulation using LAMMPS'
              % (strftime('%H:%M:%S'), name))
    else:
        print('%s: starting minimization using LAMMPS'
              % strftime('%H:%M:%S'))

    if nanohub:
        if name:
            print('%s: sending %s simulation to computer cluster' % (strftime('%H:%M:%S'), name))
        sys.stdout.flush()
        cmd = ('submit -n %s -w %s -i temp.lmps -i temp.in '
               'lammps-09Dec14-parallel -e both -l none -i temp.in'
               % (nanohub.get('cores'), nanohub.get('walltime')))
        cmd = shlex.split(cmd)
        exit_status, stdo, stde = RapptureExec(cmd)
    if pbs:
        call('mpiexec %s -e both -l log' % LAMMPS_EXEC, shell=True,
                 stdin=open('temp.in'), stdout=PIPE, stderr=PIPE)
    else:
        if np:
            p = Popen(['mpiexec', '-np', str(np),
                       LAMMPS_EXEC, '-e', 'both', '-l', 'none'],
                      stdin=open('temp.in'), stdout=PIPE, stderr=PIPE)
        else:
            p = Popen([LAMMPS_EXEC, '-e', 'both', '-l', 'none'],
                      stdin=open('temp.in'), stdout=PIPE, stderr=PIPE)

        while True:
            out = p.stdout.read(1)
            if out == '' and p.poll() is not None:
                break
            if out != '' and print_to_screen:
                sys.stdout.write(out)
                sys.stdout.flush()

    if write:
        n = read_lammps(write, quiet=True,
                        pair_style=s.pair_style,
                        bond_style=s.bond_style,
                        angle_style=s.angle_style,
                        dihedral_style=s.dihedral_style,
                        improper_style=s.improper_style)
    else:
        n = read_lammps('pysimm_min.lmps', quiet=True,
                        pair_style=s.pair_style,
                        bond_style=s.bond_style,
                        angle_style=s.angle_style,
                        dihedral_style=s.dihedral_style,
                        improper_style=s.improper_style)
    for p in n.particles:
        s.particles[p.tag].x = p.x
        s.particles[p.tag].y = p.y
        s.particles[p.tag].z = p.z
    os.remove('temp.in')

    try:
        os.remove('temp.lmps')
    except OSError as e:
        print e

    if not write:
        try:
            os.remove('pysimm_min.lmps')
            if name:
                print('%s: %s simulation using LAMMPS successful'
                      % (strftime('%H:%M:%S'), name))
            else:
                print('%s: minimization using LAMMPS successful'
                      % (strftime('%H:%M:%S')))
            return True
        except OSError:
            if name:
                print('%s: %s simulation using LAMMPS UNsuccessful'
                      % (strftime('%H:%M:%S'), name))
            else:
                print('%s: minimization using LAMMPS UNsuccessful'
                      % strftime('%H:%M:%S'))
            return False

    else:
        if os.path.isfile(write):
            if name:
                print('%s: %s simulation using LAMMPS successful'
                      % (strftime('%H:%M:%S'), name))
            else:
                print('%s: minimization using LAMMPS successful'
                      % (strftime('%H:%M:%S')))
            return True
        else:
            if name:
                print('%s: %s simulation using LAMMPS UNsuccessful'
                      % (strftime('%H:%M:%S'), name))
            else:
                print('%s: minimization using LAMMPS UNsuccessful'
                      % strftime('%H:%M:%S'))
            return False


def relax(s, template=None, **kwargs):
    """pysimm.lmps.md

    Convenience function for performing LAMMPS MD

    *** WILL BE DEPRECATED - USE QUICK_MD INSTEAD ***
    """
    global LAMMPS_EXEC

    if template:
        template.update(kwargs)
        kwargs = template

    name = kwargs.get('name') or False
    log = kwargs.get('log') or 'log.lammps'
    write = kwargs.get('write') or False
    print_to_screen = kwargs.get('print_to_screen') if kwargs.get(
        'print_to_screen') is not None else False
    special_bonds = kwargs.get('special_bonds') or 'amber'
    cutoff = kwargs.get('cutoff') or 12.0
    xmax = kwargs.get('xmax') or 0.1
    temp = kwargs.get('temp')
    new_v = kwargs.get('new_v')
    seed = kwargs.get('seed') or randint(10000, 99999)
    scale_v = kwargs.get('scale_v')
    length = kwargs.get('length') or 2000
    thermo = kwargs.get('thermo') or 1000
    thermo_style = kwargs.get('thermo_style')
    nonbond_mixing = kwargs.get('nonbond_mixing')
    kspace_style = kwargs.get('kspace_style') or 'pppm 1e-4'

    nanohub = kwargs.get('nanohub') or {}

    pbs = kwargs.get('pbs')
    np = kwargs.get('np')

    dump = kwargs.get('dump') or False
    dump_name = kwargs.get('dump_name')
    dump_append = kwargs.get('dump_append')

    if temp is None:
        t_start = kwargs.get('t_start')
        t_stop = kwargs.get('t_stop')
        if t_start is None:
            t_start = 1000.
        if t_stop is None:
            t_stop = t_start
    else:
        t_start = temp
        t_stop = temp

    command = write_init(s, nb_cut=cutoff, special_bonds=special_bonds,
                         nonbond_mixing=nonbond_mixing, kspace_style=kspace_style)
    if log:
        command += 'log %s append\n' % log
    elif isinstance(name, basestring):
        command += 'log %s.log append\n' % '_'.join(name.split())
    else:
        command += 'log log.lammps append\n'

    if thermo:
        command += 'thermo %s\n' % int(thermo)
    if thermo_style:
        command += 'thermo_style %s\n' % thermo_style

    if dump:
        if dump_name:
            command += ('dump pysimm_dump all atom %s %s.lammpstrj\n'
                        % (dump, dump_name))
        elif name:
            command += ('dump pysimm_dump all atom %s %s.lammpstrj\n'
                        % (dump, name))
        else:
            command += ('dump pysimm_dump all atom %s pysimm_dump.lammpstrj\n'
                        % dump)
        if dump_append:
            command += 'dump_modify pysimm_dump append yes\n'

    if new_v:
        command += 'velocity all create %s %s\n' % (t_start, seed)
    elif scale_v:
        command += 'velocity all scale %s\n' % t_start

    command += 'fix 1 all nve/limit %s\n' % xmax
    command += 'run %s\n' % int(length)
    command += 'unfix 1\n'

    if write:
        command += 'write_data %s\n' % write
    else:
        command += 'write_data pysimm_relax.lmps\n'

    with open('temp.in', 'w') as f:
        f.write(command)

    if name:
        print('%s: starting %s simulation using LAMMPS'
              % (strftime('%H:%M:%S'), name))
    else:
        print('%s: starting nve/limit relaxation using LAMMPS'
              % strftime('%H:%M:%S'))

    if nanohub:
        if name:
            print('%s: sending %s simulation to computer cluster' % (strftime('%H:%M:%S'), name))
        sys.stdout.flush()
        cmd = ('submit -n %s -w %s -i temp.lmps -i temp.in '
               'lammps-09Dec14-parallel -e both -l none -i temp.in'
               % (nanohub.get('cores'), nanohub.get('walltime')))
        cmd = shlex.split(cmd)
        exit_status, stdo, stde = RapptureExec(cmd)
    if pbs:
        call('mpiexec %s -e both -l log' % LAMMPS_EXEC, shell=True,
             stdin=open('temp.in'), stdout=PIPE, stderr=PIPE)
    else:
        if np:
            p = Popen(['mpiexec', '-np', str(np),
                       LAMMPS_EXEC, '-e', 'both', '-l', 'none'],
                      stdin=open('temp.in'), stdout=PIPE, stderr=PIPE)
        else:
            p = Popen([LAMMPS_EXEC, '-e', 'both', '-l', 'none'],
                      stdin=open('temp.in'), stdout=PIPE, stderr=PIPE)

        while True:
            out = p.stdout.read(1)
            if out == '' and p.poll() is not None:
                break
            if out != '' and print_to_screen:
                sys.stdout.write(out)
                sys.stdout.flush()

    if write:
        n = read_lammps(write, quiet=True,
                        pair_style=s.pair_style,
                        bond_style=s.bond_style,
                        angle_style=s.angle_style,
                        dihedral_style=s.dihedral_style,
                        improper_style=s.improper_style)
    else:
        n = read_lammps('pysimm_relax.lmps', quiet=True,
                        pair_style=s.pair_style,
                        bond_style=s.bond_style,
                        angle_style=s.angle_style,
                        dihedral_style=s.dihedral_style,
                        improper_style=s.improper_style)
    for p in n.particles:
        s.particles[p.tag].x = p.x
        s.particles[p.tag].y = p.y
        s.particles[p.tag].z = p.z
    os.remove('temp.in')

    try:
        os.remove('temp.lmps')
    except OSError as e:
        print e

    if not write:
        try:
            os.remove('pysimm_relax.lmps')
            if name:
                print('%s: %s simulation using LAMMPS successful'
                      % (strftime('%H:%M:%S'), name))
            else:
                print('%s: nve/limit relaxation using LAMMPS successful'
                      % (strftime('%H:%M:%S')))
            return True
        except OSError:
            if name:
                print('%s: %s simulation using LAMMPS UNsuccessful'
                      % (strftime('%H:%M:%S'), name))
            else:
                print('%s: nve/limit relaxation using LAMMPS UNsuccessful'
                      % strftime('%H:%M:%S'))
            return False

    else:
        if os.path.isfile(write):
            if name:
                print('%s: %s simulation using LAMMPS successful'
                      % (strftime('%H:%M:%S'), name))
            else:
                print('%s: nve/limit relaxation using LAMMPS successful'
                      % (strftime('%H:%M:%S')))
            return True
        else:
            if name:
                print('%s: %s simulation using LAMMPS UNsuccessful'
                      % (strftime('%H:%M:%S'), name))
            else:
                print('%s: nve/limit relaxation using LAMMPS UNsuccessful'
                      % strftime('%H:%M:%S'))


def write_init(l, **kwargs):
    """pysimm.lmps.write_init

    Create initialization LAMMPS input based on :class:`~pysimm.system.System` data

    Args:
        l: :class:`~pysimm.system.System` object reference
        kwargs:
            atom_style: LAMMPS atom_style default=full
            kspace_style: LAMMPS kspace style default='pppm 1e-4'
            units: LAMMPS set of units to use default=real
            special_bonds: LAMMPS special bonds input
            nonbond_mixing: type of mixing rule for nonbonded interactions default=arithmetic
            nb_cut: cutoff for nonbonded interactions default=12
    """
    atom_style = kwargs.get('atom_style', 'full')
    kspace_style = kwargs.get('kspace_style', 'pppm 1e-4')
    units = kwargs.get('units', 'real')
    nb_cut = kwargs.get('nb_cut', 12.0)
    special_bonds = kwargs.get('special_bonds')
    nonbond_mixing = kwargs.get('nonbond_mixing', 'arithmetic')

    output = ''

    if type(l) == str and os.path.isfile(l):
        l = read_lammps(l, quiet=True)
    elif type(l) == str:
        return 'init_system failed to read %s' % l
    output += 'units %s\n' % units
    output += 'atom_style %s\n' % atom_style
    pair_style = None
    charge = False

    if l.charge is None:
        for p in l.particles:
            if p.charge != 0:
                charge = True
                break
    else:
        if l.charge != 0:
            charge = True

    if not l.pair_style:
        if l.particle_types[1].sigma and l.particle_types[1].epsilon:
            if charge:
                if l.ff_class == '2':
                    pair_style = 'lj/class2/coul/long'
                else:
                    pair_style = 'lj/cut/coul/long'
            else:
                if l.ff_class == '2':
                    pair_style = 'lj/class2'
                else:
                    pair_style = 'lj/cut'

        elif (l.particle_types[1].a and l.particle_types[1].rho and
                l.particle_types[1].c):
            if charge:
                pair_style = 'buck/coul/long'
            else:
                pair_style = 'buck'
    else:
        if l.pair_style.startswith('lj') or l.pair_style.startswith('class2'):
            if charge:
                if l.ff_class == '2':
                    pair_style = 'lj/class2/coul/long'
                else:
                    pair_style = 'lj/cut/coul/long'
            else:
                if l.ff_class == '2':
                    pair_style = 'lj/class2'
                else:
                    pair_style = 'lj/cut'
        elif l.pair_style.startswith('buck'):
            if charge:
                pair_style = 'buck/coul/long'
            else:
                pair_style = 'buck'

    if pair_style:
        output += 'pair_style %s %s\n' % (pair_style, nb_cut)
    else:
        error_print('pair style probably not supported')

    if charge:
        output += 'kspace_style %s\n' % kspace_style

    if not pair_style.startswith('buck'):
        if nonbond_mixing == 'arithmetic':
            output += 'pair_modify shift yes mix arithmetic\n'
        elif nonbond_mixing == 'geometric':
            output += 'pair_modify shift yes mix geometric\n'
        else:
            output += 'pair_modify shift yes mix arithmetic\n'
            print('%s mixing rule not supported; defaulting to arithmetic'
                  % nonbond_mixing)

    if l.bond_style:
        output += 'bond_style %s\n' % l.bond_style
    else:
        if l.ff_class == '1':
            output += 'bond_style harmonic\n'
        elif l.ff_class == '2':
            output += 'bond_style class2\n'

    if l.angles.count > 0:
        if l.angle_style:
            output += 'angle_style %s\n' % l.angle_style
        else:
            if l.ff_class == '1':
                output += 'angle_style harmonic\n'
            elif l.ff_class == '2':
                output += 'angle_style class2\n'

    if l.dihedrals.count > 0:
        if l.dihedral_style:
            output += 'dihedral_style %s\n' % l.dihedral_style
        else:
            if l.ff_class == '1':
                output += 'dihedral_style harmonic\n'
            elif l.ff_class == '2':
                output += 'dihedral_style class2\n'

    if l.impropers.count > 0:
        if l.improper_style:
            output += 'improper_style %s\n' % l.improper_style
        else:
            if l.ff_class == '1':
                output += 'improper_style harmonic\n'
            elif l.ff_class == '2':
                output += 'improper_style class2\n'

    if special_bonds:
        output += 'special_bonds %s\n' % special_bonds
    else:
        output += 'special_bonds amber\n'

    l.write_lammps('temp.lmps')
    output += 'read_data temp.lmps\n'

    if pair_style.startswith('buck'):
        for pt1 in l.particle_types:
            for pt2 in l.particle_types:
                if pt1.tag <= pt2.tag:
                    a = pow(pt1.a*pt2.a, 0.5)
                    c = pow(pt1.c*pt2.c, 0.5)
                    rho = 0.5*(pt1.rho+pt2.rho)
                    output += 'pair_coeff %s %s %s %s %s\n' % (pt1.tag, pt2.tag, a, rho, c)

    return output<|MERGE_RESOLUTION|>--- conflicted
+++ resolved
@@ -464,14 +464,9 @@
         self.nonbond_mixing = kwargs.get('nonbond_mixing', 'arithmetic')
         self.cutoff = kwargs.get('cutoff', 12.0)
 
-<<<<<<< HEAD
-        self.print_to_screen = kwargs.get('print_to_screen', False)
-        self.name = kwargs.get('name', False)
-=======
         self.debug = kwargs.get('debug', False)
         self.print_to_screen = kwargs.get('print_to_screen', False)
         self.name = kwargs.get('name') or False
->>>>>>> 5e1169db
         self.log = kwargs.get('log')
         self.write = kwargs.get('write', False)
 
